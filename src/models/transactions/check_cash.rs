use crate::Err;
use alloc::vec::Vec;
use anyhow::Result;
use serde::{Deserialize, Serialize};
use serde_with::skip_serializing_none;

<<<<<<< HEAD
use alloc::string::ToString;

use crate::models::transactions::XRPLCheckCashException;
use crate::models::{
    model::Model, Amount, CheckCashError, Memo, Signer, Transaction, TransactionType,
=======
use crate::models::amount::XRPAmount;
use crate::models::{
    amount::Amount,
    exceptions::{CheckCashException, XRPLModelException, XRPLTransactionException},
    model::Model,
    CheckCashError, Memo, Signer, Transaction, TransactionType,
>>>>>>> 79dacab6
};

/// Cancels an unredeemed Check, removing it from the ledger without
/// sending any money. The source or the destination of the check can
/// cancel a Check at any time using this transaction type. If the Check
/// has expired, any address can cancel it.
///
/// See CheckCash:
/// `<https://xrpl.org/checkcash.html>`
#[skip_serializing_none]
#[derive(Debug, Serialize, Deserialize, PartialEq, Eq, Clone)]
#[serde(rename_all = "PascalCase")]
pub struct CheckCash<'a> {
    // The base fields for all transaction models.
    //
    // See Transaction Types:
    // `<https://xrpl.org/transaction-types.html>`
    //
    // See Transaction Common Fields:
    // `<https://xrpl.org/transaction-common-fields.html>`
    /// The type of transaction.
    #[serde(default = "TransactionType::check_cash")]
    pub transaction_type: TransactionType,
    /// The unique address of the account that initiated the transaction.
    pub account: &'a str,
    /// Integer amount of XRP, in drops, to be destroyed as a cost
    /// for distributing this transaction to the network. Some
    /// transaction types have different minimum requirements.
    /// See Transaction Cost for details.
    pub fee: Option<XRPAmount<'a>>,
    /// The sequence number of the account sending the transaction.
    /// A transaction is only valid if the Sequence number is exactly
    /// 1 greater than the previous transaction from the same account.
    /// The special case 0 means the transaction is using a Ticket instead.
    pub sequence: Option<u32>,
    /// Highest ledger index this transaction can appear in.
    /// Specifying this field places a strict upper limit on how long
    /// the transaction can wait to be validated or rejected.
    /// See Reliable Transaction Submission for more details.
    pub last_ledger_sequence: Option<u32>,
    /// Hash value identifying another transaction. If provided, this
    /// transaction is only valid if the sending account's
    /// previously-sent transaction matches the provided hash.
    #[serde(rename = "AccountTxnID")]
    pub account_txn_id: Option<&'a str>,
    /// Hex representation of the public key that corresponds to the
    /// private key used to sign this transaction. If an empty string,
    /// indicates a multi-signature is present in the Signers field instead.
    pub signing_pub_key: Option<&'a str>,
    /// Arbitrary integer used to identify the reason for this
    /// payment, or a sender on whose behalf this transaction
    /// is made. Conventionally, a refund should specify the initial
    /// payment's SourceTag as the refund payment's DestinationTag.
    pub source_tag: Option<u32>,
    /// The sequence number of the ticket to use in place
    /// of a Sequence number. If this is provided, Sequence must
    /// be 0. Cannot be used with AccountTxnID.
    pub ticket_sequence: Option<u32>,
    /// The signature that verifies this transaction as originating
    /// from the account it says it is from.
    pub txn_signature: Option<&'a str>,
    /// Set of bit-flags for this transaction.
    pub flags: Option<u32>,
    /// Additional arbitrary information used to identify this transaction.
    pub memos: Option<Vec<Memo<'a>>>,
    /// Arbitrary integer used to identify the reason for this
    /// payment, or a sender on whose behalf this transaction is
    /// made. Conventionally, a refund should specify the initial
    /// payment's SourceTag as the refund payment's DestinationTag.
    pub signers: Option<Vec<Signer<'a>>>,
    /// The custom fields for the CheckCash model.
    ///
    /// See CheckCash fields:
    /// `<https://xrpl.org/checkcash.html#checkcash-fields>`
    #[serde(rename = "CheckID")]
    pub check_id: &'a str,
    pub amount: Option<Amount<'a>>,
    pub deliver_min: Option<Amount<'a>>,
}

impl<'a> Default for CheckCash<'a> {
    fn default() -> Self {
        Self {
            transaction_type: TransactionType::CheckCash,
            account: Default::default(),
            fee: Default::default(),
            sequence: Default::default(),
            last_ledger_sequence: Default::default(),
            account_txn_id: Default::default(),
            signing_pub_key: Default::default(),
            source_tag: Default::default(),
            ticket_sequence: Default::default(),
            txn_signature: Default::default(),
            flags: Default::default(),
            memos: Default::default(),
            signers: Default::default(),
            check_id: Default::default(),
            amount: Default::default(),
            deliver_min: Default::default(),
        }
    }
}

impl<'a: 'static> Model for CheckCash<'a> {
    fn get_errors(&self) -> Result<()> {
        match self._get_amount_and_deliver_min_error() {
            Err(error) => Err!(error),
            Ok(_no_error) => Ok(()),
        }
    }
}

impl<'a> Transaction for CheckCash<'a> {
    fn get_transaction_type(&self) -> TransactionType {
        self.transaction_type.clone()
    }
}

impl<'a> CheckCashError for CheckCash<'a> {
    fn _get_amount_and_deliver_min_error(&self) -> Result<(), XRPLCheckCashException> {
        if (self.amount.is_none() && self.deliver_min.is_none())
            || (self.amount.is_some() && self.deliver_min.is_some())
        {
            Err(XRPLCheckCashException::DefineExactlyOneOf {
                field1: "amount",
                field2: "deliver_min",
                resource: "",
            })
        } else {
            Ok(())
        }
    }
}

impl<'a> CheckCash<'a> {
    fn new(
        account: &'a str,
        check_id: &'a str,
        fee: Option<XRPAmount<'a>>,
        sequence: Option<u32>,
        last_ledger_sequence: Option<u32>,
        account_txn_id: Option<&'a str>,
        signing_pub_key: Option<&'a str>,
        source_tag: Option<u32>,
        ticket_sequence: Option<u32>,
        txn_signature: Option<&'a str>,
        memos: Option<Vec<Memo<'a>>>,
        signers: Option<Vec<Signer<'a>>>,
        amount: Option<Amount<'a>>,
        deliver_min: Option<Amount<'a>>,
    ) -> Self {
        Self {
            transaction_type: TransactionType::CheckCash,
            account,
            fee,
            sequence,
            last_ledger_sequence,
            account_txn_id,
            signing_pub_key,
            source_tag,
            ticket_sequence,
            txn_signature,
            flags: None,
            memos,
            signers,
            check_id,
            amount,
            deliver_min,
        }
    }
}

#[cfg(test)]
mod test_check_cash_error {
<<<<<<< HEAD
    use crate::models::{Model, TransactionType};
    use alloc::string::ToString;
=======
    use crate::models::{
        exceptions::{CheckCashException, XRPLModelException, XRPLTransactionException},
        Model, TransactionType,
    };

    use crate::models::amount::{Amount, XRPAmount};
>>>>>>> 79dacab6

    use super::CheckCash;

    #[test]
    fn test_amount_and_deliver_min_error() {
        let check_cash = CheckCash {
            transaction_type: TransactionType::CheckCash,
            account: "rU4EE1FskCPJw5QkLx1iGgdWiJa6HeqYyb",
            fee: None,
            sequence: None,
            last_ledger_sequence: None,
            account_txn_id: None,
            signing_pub_key: None,
            source_tag: None,
            ticket_sequence: None,
            txn_signature: None,
            flags: None,
            memos: None,
            signers: None,
            check_id: "",
            amount: None,
            deliver_min: None,
        };

<<<<<<< HEAD
        assert_eq!(
            check_cash.validate().unwrap_err().to_string().as_str(),
            "The field `amount` can not be defined with `deliver_min`. Define exactly one of them. For more information see: "
        );
=======
        check_cash.amount = Some(Amount::XRPAmount(XRPAmount::from("1000000")));
        check_cash.deliver_min = Some(Amount::XRPAmount(XRPAmount::from("100000")));
        let expected_error =
            XRPLModelException::XRPLTransactionError(XRPLTransactionException::CheckCashError(
                CheckCashException::InvalidMustNotSetAmountAndDeliverMin,
            ));
        assert_eq!(check_cash.validate(), Err(expected_error));
>>>>>>> 79dacab6
    }
}

#[cfg(test)]
mod test_serde {
    use crate::models::amount::XRPAmount;

    use super::*;

    #[test]
    fn test_serialize() {
        let default_txn = CheckCash::new(
            "rfkE1aSy9G8Upk4JssnwBxhEv5p4mn2KTy",
            "838766BA2B995C00744175F69A1B11E32C3DBC40E64801A4056FCBD657F57334",
            Some("12".into()),
            None,
            None,
            None,
            None,
            None,
            None,
            None,
            None,
            None,
            Some(Amount::XRPAmount(XRPAmount::from("100000000"))),
            None,
        );
        let default_json = r#"{"TransactionType":"CheckCash","Account":"rfkE1aSy9G8Upk4JssnwBxhEv5p4mn2KTy","Fee":"12","CheckID":"838766BA2B995C00744175F69A1B11E32C3DBC40E64801A4056FCBD657F57334","Amount":"100000000"}"#;

        let txn_as_string = serde_json::to_string(&default_txn).unwrap();
        let txn_json = txn_as_string.as_str();

        assert_eq!(txn_json, default_json);
    }

    #[test]
    fn test_deserialize() {
        let default_txn = CheckCash::new(
            "rfkE1aSy9G8Upk4JssnwBxhEv5p4mn2KTy",
            "838766BA2B995C00744175F69A1B11E32C3DBC40E64801A4056FCBD657F57334",
            Some("12".into()),
            None,
            None,
            None,
            None,
            None,
            None,
            None,
            None,
            None,
            Some(Amount::XRPAmount(XRPAmount::from("100000000"))),
            None,
        );
        let default_json = r#"{"Account":"rfkE1aSy9G8Upk4JssnwBxhEv5p4mn2KTy","TransactionType":"CheckCash","Amount":"100000000","CheckID":"838766BA2B995C00744175F69A1B11E32C3DBC40E64801A4056FCBD657F57334","Fee":"12"}"#;

        let txn_as_obj: CheckCash = serde_json::from_str(default_json).unwrap();

        assert_eq!(txn_as_obj, default_txn);
    }
}<|MERGE_RESOLUTION|>--- conflicted
+++ resolved
@@ -4,20 +4,12 @@
 use serde::{Deserialize, Serialize};
 use serde_with::skip_serializing_none;
 
-<<<<<<< HEAD
 use alloc::string::ToString;
 
+use crate::models::amount::XRPAmount;
 use crate::models::transactions::XRPLCheckCashException;
 use crate::models::{
-    model::Model, Amount, CheckCashError, Memo, Signer, Transaction, TransactionType,
-=======
-use crate::models::amount::XRPAmount;
-use crate::models::{
-    amount::Amount,
-    exceptions::{CheckCashException, XRPLModelException, XRPLTransactionException},
-    model::Model,
-    CheckCashError, Memo, Signer, Transaction, TransactionType,
->>>>>>> 79dacab6
+    amount::Amount, model::Model, CheckCashError, Memo, Signer, Transaction, TransactionType,
 };
 
 /// Cancels an unredeemed Check, removing it from the ledger without
@@ -192,17 +184,10 @@
 
 #[cfg(test)]
 mod test_check_cash_error {
-<<<<<<< HEAD
     use crate::models::{Model, TransactionType};
     use alloc::string::ToString;
-=======
-    use crate::models::{
-        exceptions::{CheckCashException, XRPLModelException, XRPLTransactionException},
-        Model, TransactionType,
-    };
 
     use crate::models::amount::{Amount, XRPAmount};
->>>>>>> 79dacab6
 
     use super::CheckCash;
 
@@ -227,20 +212,10 @@
             deliver_min: None,
         };
 
-<<<<<<< HEAD
         assert_eq!(
             check_cash.validate().unwrap_err().to_string().as_str(),
             "The field `amount` can not be defined with `deliver_min`. Define exactly one of them. For more information see: "
         );
-=======
-        check_cash.amount = Some(Amount::XRPAmount(XRPAmount::from("1000000")));
-        check_cash.deliver_min = Some(Amount::XRPAmount(XRPAmount::from("100000")));
-        let expected_error =
-            XRPLModelException::XRPLTransactionError(XRPLTransactionException::CheckCashError(
-                CheckCashException::InvalidMustNotSetAmountAndDeliverMin,
-            ));
-        assert_eq!(check_cash.validate(), Err(expected_error));
->>>>>>> 79dacab6
     }
 }
 
