use crate::Err;
use alloc::vec::Vec;
use anyhow::Result;
use serde::{Deserialize, Serialize};
use serde_with::skip_serializing_none;

<<<<<<< HEAD
use alloc::string::ToString;

use crate::models::transactions::XRPLEscrowFinishException;
use crate::models::{model::Model, EscrowFinishError, Memo, Signer, Transaction, TransactionType};
=======
use crate::models::amount::XRPAmount;
use crate::models::{
    exceptions::{EscrowFinishException, XRPLModelException, XRPLTransactionException},
    model::Model,
    EscrowFinishError, Memo, Signer, Transaction, TransactionType,
};
>>>>>>> 79dacab6

/// Finishes an Escrow and delivers XRP from a held payment to the recipient.
///
/// See EscrowFinish:
/// `<https://xrpl.org/escrowfinish.html>`
#[skip_serializing_none]
#[derive(Debug, Serialize, Deserialize, PartialEq, Eq, Clone)]
#[serde(rename_all = "PascalCase")]
pub struct EscrowFinish<'a> {
    // The base fields for all transaction models.
    //
    // See Transaction Types:
    // `<https://xrpl.org/transaction-types.html>`
    //
    // See Transaction Common Fields:
    // `<https://xrpl.org/transaction-common-fields.html>`
    /// The type of transaction.
    #[serde(default = "TransactionType::escrow_finish")]
    pub transaction_type: TransactionType,
    /// The unique address of the account that initiated the transaction.
    pub account: &'a str,
    /// Integer amount of XRP, in drops, to be destroyed as a cost
    /// for distributing this transaction to the network. Some
    /// transaction types have different minimum requirements.
    /// See Transaction Cost for details.
    pub fee: Option<XRPAmount<'a>>,
    /// The sequence number of the account sending the transaction.
    /// A transaction is only valid if the Sequence number is exactly
    /// 1 greater than the previous transaction from the same account.
    /// The special case 0 means the transaction is using a Ticket instead.
    pub sequence: Option<u32>,
    /// Highest ledger index this transaction can appear in.
    /// Specifying this field places a strict upper limit on how long
    /// the transaction can wait to be validated or rejected.
    /// See Reliable Transaction Submission for more details.
    pub last_ledger_sequence: Option<u32>,
    /// Hash value identifying another transaction. If provided, this
    /// transaction is only valid if the sending account's
    /// previously-sent transaction matches the provided hash.
    #[serde(rename = "AccountTxnID")]
    pub account_txn_id: Option<&'a str>,
    /// Hex representation of the public key that corresponds to the
    /// private key used to sign this transaction. If an empty string,
    /// indicates a multi-signature is present in the Signers field instead.
    pub signing_pub_key: Option<&'a str>,
    /// Arbitrary integer used to identify the reason for this
    /// payment, or a sender on whose behalf this transaction
    /// is made. Conventionally, a refund should specify the initial
    /// payment's SourceTag as the refund payment's DestinationTag.
    pub source_tag: Option<u32>,
    /// The sequence number of the ticket to use in place
    /// of a Sequence number. If this is provided, Sequence must
    /// be 0. Cannot be used with AccountTxnID.
    pub ticket_sequence: Option<u32>,
    /// The signature that verifies this transaction as originating
    /// from the account it says it is from.
    pub txn_signature: Option<&'a str>,
    /// Set of bit-flags for this transaction.
    pub flags: Option<u32>,
    /// Additional arbitrary information used to identify this transaction.
    pub memos: Option<Vec<Memo<'a>>>,
    /// Arbitrary integer used to identify the reason for this
    /// payment, or a sender on whose behalf this transaction is
    /// made. Conventionally, a refund should specify the initial
    /// payment's SourceTag as the refund payment's DestinationTag.
    pub signers: Option<Vec<Signer<'a>>>,
    /// The custom fields for the EscrowFinish model.
    ///
    /// See EscrowFinish fields:
    /// `<https://xrpl.org/escrowfinish.html#escrowfinish-fields>`
    pub owner: &'a str,
    pub offer_sequence: u32,
    pub condition: Option<&'a str>,
    pub fulfillment: Option<&'a str>,
}

impl<'a> Default for EscrowFinish<'a> {
    fn default() -> Self {
        Self {
            transaction_type: TransactionType::EscrowFinish,
            account: Default::default(),
            fee: Default::default(),
            sequence: Default::default(),
            last_ledger_sequence: Default::default(),
            account_txn_id: Default::default(),
            signing_pub_key: Default::default(),
            source_tag: Default::default(),
            ticket_sequence: Default::default(),
            txn_signature: Default::default(),
            flags: Default::default(),
            memos: Default::default(),
            signers: Default::default(),
            owner: Default::default(),
            offer_sequence: Default::default(),
            condition: Default::default(),
            fulfillment: Default::default(),
        }
    }
}

impl<'a: 'static> Model for EscrowFinish<'a> {
    fn get_errors(&self) -> Result<()> {
        match self._get_condition_and_fulfillment_error() {
            Ok(_) => Ok(()),
            Err(error) => Err!(error),
        }
    }
}

impl<'a> Transaction for EscrowFinish<'a> {
    fn get_transaction_type(&self) -> TransactionType {
        self.transaction_type.clone()
    }
}

impl<'a> EscrowFinishError for EscrowFinish<'a> {
    fn _get_condition_and_fulfillment_error(&self) -> Result<(), XRPLEscrowFinishException> {
        if (self.condition.is_some() && self.fulfillment.is_none())
            || (self.condition.is_none() && self.condition.is_some())
        {
            Err(XRPLEscrowFinishException::FieldRequiresField {
                field1: "condition",
                field2: "fulfillment",
                resource: "",
            })
        } else {
            Ok(())
        }
    }
}

impl<'a> EscrowFinish<'a> {
    fn new(
        account: &'a str,
        owner: &'a str,
        offer_sequence: u32,
        fee: Option<XRPAmount<'a>>,
        sequence: Option<u32>,
        last_ledger_sequence: Option<u32>,
        account_txn_id: Option<&'a str>,
        signing_pub_key: Option<&'a str>,
        source_tag: Option<u32>,
        ticket_sequence: Option<u32>,
        txn_signature: Option<&'a str>,
        memos: Option<Vec<Memo<'a>>>,
        signers: Option<Vec<Signer<'a>>>,
        condition: Option<&'a str>,
        fulfillment: Option<&'a str>,
    ) -> Self {
        Self {
            transaction_type: TransactionType::EscrowFinish,
            account,
            fee,
            sequence,
            last_ledger_sequence,
            account_txn_id,
            signing_pub_key,
            source_tag,
            ticket_sequence,
            txn_signature,
            flags: None,
            memos,
            signers,
            owner,
            offer_sequence,
            condition,
            fulfillment,
        }
    }
}

#[cfg(test)]
mod test_escrow_finish_errors {

    use crate::models::{Model, TransactionType};
    use alloc::string::ToString;

    use super::EscrowFinish;

    #[test]
    fn test_condition_and_fulfillment_error() {
        let escrow_finish = EscrowFinish {
            transaction_type: TransactionType::EscrowCancel,
            account: "rU4EE1FskCPJw5QkLx1iGgdWiJa6HeqYyb",
            fee: None,
            sequence: None,
            last_ledger_sequence: None,
            account_txn_id: None,
            signing_pub_key: None,
            source_tag: None,
            ticket_sequence: None,
            txn_signature: None,
            flags: None,
            memos: None,
            signers: None,
            owner: "rU4EE1FskCPJw5QkLx1iGgdWiJa6HeqYyb",
            offer_sequence: 10,
            condition: Some(
                "A0258020E3B0C44298FC1C149AFBF4C8996FB92427AE41E4649B934CA495991B7852B855810100",
            ),
            fulfillment: None,
        };

        assert_eq!(
            escrow_finish.validate().unwrap_err().to_string().as_str(),
            "For the field `condition` to be defined it is required to also define the field `fulfillment`. For more information see: "
        );
    }
}

#[cfg(test)]
mod test_serde {
    use super::*;

    #[test]
    fn test_serialize() {
        let default_txn = EscrowFinish::new(
            "rf1BiGeXwwQoi8Z2ueFYTEXSwuJYfV2Jpn",
            "rf1BiGeXwwQoi8Z2ueFYTEXSwuJYfV2Jpn",
            7,
            None,
            None,
            None,
            None,
            None,
            None,
            None,
            None,
            None,
            None,
            Some("A0258020E3B0C44298FC1C149AFBF4C8996FB92427AE41E4649B934CA495991B7852B855810100"),
            Some("A0028000"),
        );
        let default_json = r#"{"TransactionType":"EscrowFinish","Account":"rf1BiGeXwwQoi8Z2ueFYTEXSwuJYfV2Jpn","Owner":"rf1BiGeXwwQoi8Z2ueFYTEXSwuJYfV2Jpn","OfferSequence":7,"Condition":"A0258020E3B0C44298FC1C149AFBF4C8996FB92427AE41E4649B934CA495991B7852B855810100","Fulfillment":"A0028000"}"#;

        let txn_as_string = serde_json::to_string(&default_txn).unwrap();
        let txn_json = txn_as_string.as_str();

        assert_eq!(txn_json, default_json);
    }

    #[test]
    fn test_deserialize() {
        let default_txn = EscrowFinish::new(
            "rf1BiGeXwwQoi8Z2ueFYTEXSwuJYfV2Jpn",
            "rf1BiGeXwwQoi8Z2ueFYTEXSwuJYfV2Jpn",
            7,
            None,
            None,
            None,
            None,
            None,
            None,
            None,
            None,
            None,
            None,
            Some("A0258020E3B0C44298FC1C149AFBF4C8996FB92427AE41E4649B934CA495991B7852B855810100"),
            Some("A0028000"),
        );
        let default_json = r#"{"TransactionType":"EscrowFinish","Account":"rf1BiGeXwwQoi8Z2ueFYTEXSwuJYfV2Jpn","Owner":"rf1BiGeXwwQoi8Z2ueFYTEXSwuJYfV2Jpn","OfferSequence":7,"Condition":"A0258020E3B0C44298FC1C149AFBF4C8996FB92427AE41E4649B934CA495991B7852B855810100","Fulfillment":"A0028000"}"#;

        let txn_as_obj: EscrowFinish = serde_json::from_str(default_json).unwrap();

        assert_eq!(txn_as_obj, default_txn);
    }
}<|MERGE_RESOLUTION|>--- conflicted
+++ resolved
@@ -4,19 +4,12 @@
 use serde::{Deserialize, Serialize};
 use serde_with::skip_serializing_none;
 
-<<<<<<< HEAD
 use alloc::string::ToString;
 
 use crate::models::transactions::XRPLEscrowFinishException;
-use crate::models::{model::Model, EscrowFinishError, Memo, Signer, Transaction, TransactionType};
-=======
-use crate::models::amount::XRPAmount;
 use crate::models::{
-    exceptions::{EscrowFinishException, XRPLModelException, XRPLTransactionException},
-    model::Model,
-    EscrowFinishError, Memo, Signer, Transaction, TransactionType,
+    amount::XRPAmount, model::Model, EscrowFinishError, Memo, Signer, Transaction, TransactionType,
 };
->>>>>>> 79dacab6
 
 /// Finishes an Escrow and delivers XRP from a held payment to the recipient.
 ///
