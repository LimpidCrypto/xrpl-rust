--- conflicted
+++ resolved
@@ -1,10 +1,6 @@
 [package]
 name = "xrpl-rust"
-<<<<<<< HEAD
-version = "0.1.2"
-=======
 version = "0.2.0"
->>>>>>> 4fb9829d
 edition = "2018"
 authors = ["Tanveer Wahid <tan@wahid.email>"]
 description = "A 100% Rust library to interact with the XRPL"
@@ -30,11 +26,7 @@
 rand_hc = "0.3.1"
 ripemd = "0.1.1"
 ed25519-dalek = "1.0.1"
-<<<<<<< HEAD
-secp256k1 = { version = "0.24.0", default-features = false, features = [
-=======
 secp256k1 = { version = "0.27.0", default-features = false, features = [
->>>>>>> 4fb9829d
     "alloc",
 ] }
 bs58 = { version = "0.4.0", default-features = false, features = [
@@ -45,11 +37,7 @@
 regex = { version = "1.5.4", default-features = false }
 strum = { version = "0.24.1", default-features = false }
 strum_macros = { version = "0.24.2", default-features = false }
-<<<<<<< HEAD
-crypto-bigint = { version = "0.4.7" }
-=======
 crypto-bigint = { version = "0.5.1" }
->>>>>>> 4fb9829d
 rust_decimal = { version = "1.17.0", default-features = false, features = [
     "serde",
 ] }
@@ -63,20 +51,9 @@
 serde_json = { version = "1.0.68", default-features = false, features = [
     "alloc",
 ] }
-<<<<<<< HEAD
-serde_with = "1.11.0"
-serde_repr = "0.1"
-zeroize = "1.5.7"
-tokio = { version = "1.20.1", features = ["full"] }
-tokio-tungstenite = { version = "0.17.2", features = ["native-tls"] }
-futures = "0.3.21"
-futures-channel = "0.3.21"
-futures-util = "0.3.21"
-=======
 serde_with = "2.3.1"
 serde_repr = "0.1"
 zeroize = "1.5.7"
->>>>>>> 4fb9829d
 hashbrown = { version = "0.13.2", default-features = false, features = ["serde"] }
 fnv = { version = "1.0.7", default-features = false }
 derive-new = { version = "0.5.9", default-features = false }
@@ -84,11 +61,7 @@
 anyhow = { version ="1.0.69", default-features = false }
 
 [dev-dependencies]
-<<<<<<< HEAD
-criterion = "0.3.5"
-=======
 criterion = "0.4.0"
->>>>>>> 4fb9829d
 cargo-husky = { version = "1.5.0", default-features = false, features = [
     "user-hooks",
 ] }
